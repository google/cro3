// while true ; do { echo "do nothing for 5 sec" ; sleep 5 ; echo "yes for 5 sec
// without displaying" ; timeout 5 yes > /dev/null ; } ; done ectool
// chargecontrol idle ectool chargecontrol normal
<<<<<<< HEAD

import {
  analyzePowerData,
  handleFileSelect,
  handleDragOver,
  executeScript,
  formSubmit,
  selectDutSerial,
  requestSerial,
  disconnectUsbPort,
  disconnectSerialPort,
  downloadJSONFile,
  stopMeasurement,
  cancelSubmit,
} from './main';
import {
  analyzeAddClickEvent,
  downloadAddClickEvent,
  dropZoneAddDragoverEvent,
  dropZoneAddDropEvent,
  executeScriptAddClickEvent,
  formAddSubmitEvent,
  haltAddClickEvent,
  inputAddKeydownEvent,
  requestSerialAddClickEvent,
  selectDutSerialAddClickEvent,
  setPopupCloseButton,
} from './ui';

window.addEventListener('DOMContentLoaded', () => {
  setPopupCloseButton();
  selectDutSerialAddClickEvent(selectDutSerial);
  formAddSubmitEvent(async e => formSubmit(e));
  inputAddKeydownEvent(async e => cancelSubmit(e));
  executeScriptAddClickEvent(executeScript);
  requestSerialAddClickEvent(requestSerial);
  // `disconnect` event is fired when a Usb device is disconnected.
  // c.f. https://wicg.github.io/webusb/#disconnect (5.1. Events)
  navigator.usb.addEventListener('disconnect', disconnectUsbPort);
  // event when you disconnect serial port
  navigator.serial.addEventListener('disconnect', disconnectSerialPort);
  downloadAddClickEvent(downloadJSONFile);
  haltAddClickEvent(stopMeasurement);
  analyzeAddClickEvent(analyzePowerData);
  dropZoneAddDragoverEvent(handleDragOver);
  dropZoneAddDropEvent(handleFileSelect);
=======
import moment from 'moment';
import {OperatePort} from './operate_port';
import {PowerTestController} from './power_test_controller';
import {testRunner} from './test_runner';
import {ServoController} from './servo_controller';
import {Ui} from './ui';
import {Graph} from './graph';

window.addEventListener('DOMContentLoaded', () => {
  const ui = new Ui();
  const graph = new Graph(ui);
  const servoController = new ServoController();
  const testController = new PowerTestController(ui, graph, servoController);
  const dutShell = new OperatePort(0x18d1, 0x504a);
  const runner = new testRunner(ui, dutShell);
  testController.setupDisconnectEvent();
  runner.setupDisconnectEvent();

  ui.requestSerialButton.addEventListener('click', () => {
    testController.startMeasurement();
  });
  ui.haltButton.addEventListener('click', () => {
    testController.stopMeasurement();
  });
  ui.selectDutSerialButton.addEventListener('click', () => {
    runner.selectPort();
  });
  ui.dutCommandForm.addEventListener('submit', async e => {
    e.preventDefault();
    if (!runner.isOpened) {
      ui.overlay.classList.remove('closed');
      return;
    }
    await runner.executeCommand(ui.readInputValue() + '\n');
  });
  // send cancel command to serial port when ctrl+C is pressed in input area
  ui.dutCommandInput.addEventListener('keydown', async e => {
    if (!runner.isOpened) {
      ui.overlay.classList.remove('closed');
      return;
    }
    if (e.ctrlKey && e.key === 'c') {
      await runner.sendCancel();
    }
  });
  ui.analyzeButton.addEventListener('click', () => {
    testController.analyzePowerData();
  });
  ui.executeScriptButton.addEventListener('click', async () => {
    if (!runner.isOpened) {
      ui.overlay.classList.remove('closed');
      return;
    }
    await runner.executeScript();
  });
  ui.dropZone.addEventListener(
    'dragover',
    e => {
      e.stopPropagation();
      e.preventDefault();
      const eventDataTransfer = e.dataTransfer;
      if (eventDataTransfer === null) return;
      eventDataTransfer.dropEffect = 'copy'; // Explicitly show this is a copy.
    },
    false
  );
  ui.dropZone.addEventListener(
    'drop',
    e => {
      e.stopPropagation();
      e.preventDefault();
      const eventDataTransfer = e.dataTransfer;
      if (eventDataTransfer === null) return;
      const file = eventDataTransfer.files[0];
      if (file === undefined) return;
      const r = new FileReader();
      r.addEventListener('load', () => {
        testController.loadPowerData(r.result as string);
      });
      r.readAsText(file);
    },
    false
  );
  ui.downloadButton.addEventListener('click', () => {
    const dataStr = testController.exportPowerData();
    ui.dlAnchorElem.setAttribute('href', dataStr);
    ui.dlAnchorElem.setAttribute('download', `power_${moment().format()}.json`);
    ui.dlAnchorElem.click();
  });
  ui.popupCloseButton.addEventListener('click', () => {
    ui.overlay.classList.add('closed');
  });
>>>>>>> 351c9168
});<|MERGE_RESOLUTION|>--- conflicted
+++ resolved
@@ -1,54 +1,6 @@
 // while true ; do { echo "do nothing for 5 sec" ; sleep 5 ; echo "yes for 5 sec
 // without displaying" ; timeout 5 yes > /dev/null ; } ; done ectool
 // chargecontrol idle ectool chargecontrol normal
-<<<<<<< HEAD
-
-import {
-  analyzePowerData,
-  handleFileSelect,
-  handleDragOver,
-  executeScript,
-  formSubmit,
-  selectDutSerial,
-  requestSerial,
-  disconnectUsbPort,
-  disconnectSerialPort,
-  downloadJSONFile,
-  stopMeasurement,
-  cancelSubmit,
-} from './main';
-import {
-  analyzeAddClickEvent,
-  downloadAddClickEvent,
-  dropZoneAddDragoverEvent,
-  dropZoneAddDropEvent,
-  executeScriptAddClickEvent,
-  formAddSubmitEvent,
-  haltAddClickEvent,
-  inputAddKeydownEvent,
-  requestSerialAddClickEvent,
-  selectDutSerialAddClickEvent,
-  setPopupCloseButton,
-} from './ui';
-
-window.addEventListener('DOMContentLoaded', () => {
-  setPopupCloseButton();
-  selectDutSerialAddClickEvent(selectDutSerial);
-  formAddSubmitEvent(async e => formSubmit(e));
-  inputAddKeydownEvent(async e => cancelSubmit(e));
-  executeScriptAddClickEvent(executeScript);
-  requestSerialAddClickEvent(requestSerial);
-  // `disconnect` event is fired when a Usb device is disconnected.
-  // c.f. https://wicg.github.io/webusb/#disconnect (5.1. Events)
-  navigator.usb.addEventListener('disconnect', disconnectUsbPort);
-  // event when you disconnect serial port
-  navigator.serial.addEventListener('disconnect', disconnectSerialPort);
-  downloadAddClickEvent(downloadJSONFile);
-  haltAddClickEvent(stopMeasurement);
-  analyzeAddClickEvent(analyzePowerData);
-  dropZoneAddDragoverEvent(handleDragOver);
-  dropZoneAddDropEvent(handleFileSelect);
-=======
 import moment from 'moment';
 import {OperatePort} from './operate_port';
 import {PowerTestController} from './power_test_controller';
@@ -141,5 +93,4 @@
   ui.popupCloseButton.addEventListener('click', () => {
     ui.overlay.classList.add('closed');
   });
->>>>>>> 351c9168
 });