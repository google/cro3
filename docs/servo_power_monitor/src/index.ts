// while true ; do { echo "do nothing for 5 sec" ; sleep 5 ; echo "yes for 5 sec
// without displaying" ; timeout 5 yes > /dev/null ; } ; done ectool
// chargecontrol idle ectool chargecontrol normal

import * as d3 from 'd3';
import Dygraph from 'dygraphs';
import moment from 'moment';

const intervalMs = 100;

let downloadButton =
    document.getElementById('downloadButton') as HTMLButtonElement;
let requestUSBButton =
    document.getElementById('request-device') as HTMLButtonElement;
const requestSerialButton =
    document.getElementById('requestSerialButton') as HTMLButtonElement;
const serial_output =
    document.getElementById('serial_output') as HTMLDivElement;
const controlDiv = document.getElementById('controlDiv') as HTMLDivElement;

let powerData = [];
const g = new Dygraph('graph', powerData, {});
const utf8decoder = new TextDecoder('utf-8');
let output = '';
let halt = false;

let currentData = undefined;
function updateGraph(data: Array<Array<Date|number>>) {
  if (data !== undefined && data.length > 0) {
    document.querySelector('#tooltip').classList.add("hidden");
  }
  currentData = data;
  g.updateOptions(
      {
        file: data,
        labels: ['t', 'ina0'],
        showRoller: true,
        ylabel: 'Power (mW)',
        legend: 'always',
        showRangeSelector: true,
        connectSeparatedPoints: true,
        underlayCallback: function(canvas, area, g) {
          canvas.fillStyle = 'rgba(255, 255, 102, 1.0)';

          function highlight_period(x_start: number, x_end: number) {
            const canvas_left_x = g.toDomXCoord(x_start);
            const canvas_right_x = g.toDomXCoord(x_end);
            const canvas_width = canvas_right_x - canvas_left_x;
            canvas.fillRect(canvas_left_x, area.y, canvas_width, area.h);
          }
          highlight_period(10, 10);
        }
      },
      false);
}

let inProgress = false;
function pushOutput(s: string) {
  output += s

  let splitted = output.split('\n').filter((s) => s.trim().length > 10);
  if (splitted.length > 0 &&
      splitted[splitted.length - 1].indexOf('Alert limit') >= 0) {
    let power = parseInt(splitted.find((s) => s.startsWith('Power'))
                             .split('=>')[1]
                             .trim()
                             .split(' ')[0]);
    let e: Array<Date|Number> = [new Date(), power];
    powerData.push(e);
    updateGraph(powerData);
    serial_output.innerText = output;
    output = '';
    inProgress = false;
  }
}

function kickWriteLoop(writeFn: (s: string) => Promise<void>) {
  const f = async (_: any) => {
    while (!halt) {
      if (inProgress) {
        console.error('previous request is in progress! skip...');
      } else {
        inProgress = true;
      }

      // ina 0 and 1 seems to be the same
      // ina 2 is something but not useful
      const cmd = `ina 0\n`;
      await writeFn(cmd);
      await new Promise(r => setTimeout(r, intervalMs));
    }
  };
  setTimeout(f, intervalMs);
}
async function readLoop(readFn: () => Promise<string>) {
  while (!halt) {
    const s = await readFn();
    if (s === undefined || !s.length) {
      continue;
    }
    pushOutput(s);
  }
}

function setupStartUSBButton() {
  let device: USBDevice;
  let usb_interface = 0;
  let ep = usb_interface + 1;
  requestUSBButton.addEventListener('click', async () => {
    halt = false;
    device = null;
    requestUSBButton.disabled = true;
    try {
      device = await navigator.usb.requestDevice({
        filters: [{
          vendorId: 0x18d1,  /* Google */
          productId: 0x520d, /* Servo v4p1 */
        }]
      });
    } catch (err) {
      console.error(`Error: ${err}`);
    }
    if (!device) {
      device = null;
      requestUSBButton.disabled = false;
      return;
    }

    try {
      await device.open();
      await device.selectConfiguration(1);
      await device.claimInterface(usb_interface);
      kickWriteLoop(async (s) => {
        let data = new TextEncoder().encode(s);
        await device.transferOut(ep, data);
      })
      readLoop(async () => {
        let result = await device.transferIn(ep, 64);
        if (result.status === 'stall') {
          await device.clearHalt('in', ep);
          throw result;
        }
        const result_array = new Int8Array(result.data.buffer);
        return utf8decoder.decode(result_array);
      });
    } catch (err) {
      console.error(`Disconnected: ${err}`);
      device = null;
      requestUSBButton.disabled = false;
    }
  });
  window.addEventListener('keydown', async (event) => {
    if (!device) {
      return;
    }
    let data: any;
    if (event.key.length === 1) {
      data = new Int8Array([event.key.charCodeAt(0)]);
    } else if (event.code === 'Enter') {
      data = new Uint8Array([0x0a]);
    } else {
      return;
    }
    await device.transferOut(ep, data);
  }, true);
};
setupStartUSBButton();

<<<<<<< HEAD
let port;
let reader: ReadableStreamDefaultReader;

requestSerialButton.addEventListener('click', async () => {
  halt = false;
  port = await navigator.serial
  .requestPort({filters: [{usbVendorId: 0x18d1, usbProductId: 0x520d}]})
  .catch((e) => {
    console.error(e);
  });
  await port.open({baudRate: 115200});
  requestSerialButton.disabled = true;
=======
var port;
var reader: ReadableStreamDefaultReader;

requestSerialButton.addEventListener('click', async () => {
  halt = false;
  requestSerialButton.disabled = true;
  port = await navigator.serial
    .requestPort({filters: [{usbVendorId: 0x18d1, usbProductId: 0x520d}]})
    .catch((e) => {
      console.error(e);
    });
  await port.open({baudRate: 115200});
>>>>>>> 3d94d9a0
  const encoder = new TextEncoder();
  const writer = port.writable.getWriter();
  await writer.write(encoder.encode('help\n'));
  writer.releaseLock();

  kickWriteLoop(async (s) => {
    let data = new TextEncoder().encode(s);
    const writer = port.writable.getWriter();
    await writer.write(data);
    writer.releaseLock();
  })
  readLoop(async () => {
    reader = port.readable.getReader();
    try {
      while (true) {
        const {value, done} = await reader.read();
        if (done) {
          // |reader| has been canceled.
          break;
        }
        return utf8decoder.decode(value);
      }
    } catch (error) {
      console.error(error);
      throw error;
    } finally {
      reader.releaseLock();
    }
  });
});

// event when you disconnect USB port
navigator.serial.addEventListener("disconnect", () => {
  halt = true;
  requestUSBButton.disabled = false;
})

// event when you disconnect serial port
navigator.serial.addEventListener("disconnect", () => {
  halt = true;
  requestSerialButton.disabled = false;
})

downloadButton.addEventListener('click', async () => {
  const dataStr = 'data:text/json;charset=utf-8,' +
      encodeURIComponent(JSON.stringify({power: powerData}));
  const dlAnchorElem = document.getElementById('downloadAnchorElem');
  dlAnchorElem.setAttribute('href', dataStr);
  dlAnchorElem.setAttribute('download', `power_${moment().format()}.json`);
  dlAnchorElem.click();
});

let haltButton = document.getElementById('haltButton') as HTMLButtonElement;
haltButton.addEventListener('click', async () => {
  halt = true;
  requestUSBButton.disabled = false;
  if (requestSerialButton.disabled) {
    reader.cancel();
    reader.releaseLock();
    await port.close();
    requestSerialButton.disabled = false;
  }
});

let ranges = [];
function paintHistogram(t0: number, t1: number) {
  // constants
  const xtick = 40;
  const boxWidth = 10;

  // setup a graph (drop if exists)
  const margin = {top: 60, right: 200, bottom: 0, left: 200};
  const area = d3.select('#d3area');
  var targetWidth = (area.node() as HTMLElement).getBoundingClientRect().width * 0.98;
  var targetHeight = 10000; // (area.node() as HTMLElement).getBoundingClientRect().height;
  const width = targetWidth - margin.left - margin.right;
  const height = targetHeight - margin.top - margin.bottom;
  const svg = area
          .html('')
          .append('svg')
          .attr('height', targetHeight)
          .attr('width', targetWidth)
          .append('g')
          .attr(
              'transform', 'translate(' + margin.left + ',' + margin.top + ')');

  // y axis and its label
  const dataAll: Array<number> =
      currentData.map((e: (Date|number)) => e[1] as number);
  const ymin = d3.min(dataAll) - 1000;
  const ymax = d3.max(dataAll) + 1000;
  const y = d3.scaleLinear().domain([ymin, ymax]).range([0, width]);
  svg.append('g').call(d3.axisTop(y));
  svg.append('text')
      .attr('text-anchor', 'end')
      .attr('x', width)
      .attr('y', -margin.top / 2)
      .attr('stroke', '#fff')
      .text('Power (mW)');

  ranges.push([t0, t1]);

  for (let i = 0; i < ranges.length; i++) {
    // compute data and place of i-th series
    const left = ranges[i][0];
    const right = ranges[i][1];
    let points = currentData.filter(
        (e: (Date|String)) =>
            (left <= e[0].getTime() && e[0].getTime() <= right));
    let data: Array<number> = points.map((e: (Date|number)) => e[1] as number);
    const center = xtick * (i + 1);

    // Compute statistics
    const data_sorted = data.sort(d3.ascending);
    const q1 = d3.quantile(data_sorted, .25);
    const median = d3.quantile(data_sorted, .5);
    const q3 = d3.quantile(data_sorted, .75);
    const interQuantileRange = q3 - q1;
    const lowerFence = q1 - 1.5 * interQuantileRange;
    const upperFence = q3 + 1.5 * interQuantileRange;
    const minValue = d3.min(data);
    const maxValue = d3.max(data);
    const mean = d3.mean(data);


    // min, mean, max
    svg.append('line')
        .attr('y1', center)
        .attr('y2', center)
        .attr('x1', y(minValue))
        .attr('x2', y(maxValue))
        .style('stroke-dasharray', '3, 3')
        .attr('stroke', '#aaa')
    svg.selectAll('toto')
        .data([minValue, mean, maxValue])
        .enter()
        .append('line')
        .attr('y1', center - boxWidth)
        .attr('y2', center + boxWidth)
        .attr(
            'x1',
            function(d) {
              return (y(d))
            })
        .attr(
            'x2',
            function(d) {
              return (y(d))
            })
        .style('stroke-dasharray', '3, 3')
        .attr('stroke', '#aaa');

    // box and line
    svg.append('line')
        .attr('y1', center)
        .attr('y2', center)
        .attr('x1', y(lowerFence))
        .attr('x2', y(upperFence))
        .attr('stroke', '#fff')
    svg.append('rect')
        .attr('y', center - boxWidth / 2)
        .attr('x', y(q1))
        .attr('width', (y(q3) - y(q1)))
        .attr('height', boxWidth)
        .attr('stroke', '#fff')
        .style('fill', '#69b3a2')
    svg.selectAll('toto')
        .data([lowerFence, median, upperFence])
        .enter()
        .append('line')
        .attr('y1', center - boxWidth / 2)
        .attr('y2', center + boxWidth / 2)
        .attr(
            'x1',
            function(d) {
              return (y(d))
            })
        .attr(
            'x2',
            function(d) {
              return (y(d))
            })
        .attr('stroke', '#fff');

    svg.append('text')
        .attr('text-anchor', 'end')
        .attr('alignment-baseline', 'baseline')
        .attr('y', center - boxWidth / 4)
        .attr('x', 0)
        .attr('font-size', boxWidth)
        .attr('stroke', '#fff')
        .text(`${moment(left).format()}`);
    svg.append('text')
        .attr('text-anchor', 'end')
        .attr('alignment-baseline', 'hanging')
        .attr('y', center + boxWidth / 4)
        .attr('x', 0)
        .attr('font-size', boxWidth)
        .attr('stroke', '#fff')
        .text(`${moment(right).format()}`);

    svg.append('text')
        .attr('text-anchor', 'middle')
        .attr('alignment-baseline', 'baseline')
        .attr('y', center - boxWidth)
        .attr('x', y(mean))
        .attr('font-size', boxWidth)
        .attr('stroke', '#fff')
        .text(`mean:${mean | 0}`);

    svg.append('text')
        .attr('text-anchor', 'middle')
        .attr('alignment-baseline', 'hanging')
        .attr('y', center + boxWidth)
        .attr('x', y(median))
        .attr('font-size', boxWidth)
        .attr('stroke', '#fff')
        .text(`median:${median}`);

    svg.append('text')
        .attr('text-anchor', 'start')
        .attr('alignment-baseline', 'hanging')
        .attr('y', center + boxWidth)
        .attr('x', y(ymax))
        .attr('font-size', boxWidth)
        .attr('stroke', '#fff')
        .text(`N:${data.length}`);
  }
}

function setupAnalyze() {
  const button = document.createElement('button');
  button.innerText = 'Analyze displayed range';
  controlDiv.appendChild(button);
  button.addEventListener('click', () => {
    // https://dygraphs.com/jsdoc/symbols/Dygraph.html#xAxisRange
    let xrange = g.xAxisRange();
    console.log(g.xAxisExtremes())
    let left = xrange[0];
    let right = xrange[1];
    paintHistogram(left, right);
  });
}
setupAnalyze();

function setupDataLoad() {
  const handleFileSelect = (evt: DragEvent) => {
    evt.stopPropagation();
    evt.preventDefault();
    const file = evt.dataTransfer.files[0];
    if (file === undefined) {
      return;
    }
    const r = new FileReader();
    r.addEventListener('load', () => {
      const data = JSON.parse(r.result as string);
      const powerData = data.power.map((d: string) => [new Date(d[0]), d[1]])
      updateGraph(powerData);
    })
    r.readAsText(file);
  };

  const handleDragOver = (evt: DragEvent) => {
    evt.stopPropagation();
    evt.preventDefault();
    evt.dataTransfer.dropEffect = 'copy';  // Explicitly show this is a copy.
  };
  const dropZone = document.getElementById('dropZone');
  dropZone.innerText = 'Drop .json here';
  dropZone.addEventListener('dragover', handleDragOver, false);
  dropZone.addEventListener('drop', handleFileSelect, false);
}
setupDataLoad();<|MERGE_RESOLUTION|>--- conflicted
+++ resolved
@@ -166,7 +166,6 @@
 };
 setupStartUSBButton();
 
-<<<<<<< HEAD
 let port;
 let reader: ReadableStreamDefaultReader;
 
@@ -179,20 +178,6 @@
   });
   await port.open({baudRate: 115200});
   requestSerialButton.disabled = true;
-=======
-var port;
-var reader: ReadableStreamDefaultReader;
-
-requestSerialButton.addEventListener('click', async () => {
-  halt = false;
-  requestSerialButton.disabled = true;
-  port = await navigator.serial
-    .requestPort({filters: [{usbVendorId: 0x18d1, usbProductId: 0x520d}]})
-    .catch((e) => {
-      console.error(e);
-    });
-  await port.open({baudRate: 115200});
->>>>>>> 3d94d9a0
   const encoder = new TextEncoder();
   const writer = port.writable.getWriter();
   await writer.write(encoder.encode('help\n'));
@@ -225,7 +210,7 @@
 });
 
 // event when you disconnect USB port
-navigator.serial.addEventListener("disconnect", () => {
+navigator.usb.addEventListener("disconnect", () => {
   halt = true;
   requestUSBButton.disabled = false;
 })
