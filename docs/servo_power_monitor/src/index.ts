// while true ; do { echo "do nothing for 5 sec" ; sleep 5 ; echo "yes for 5 sec
// without displaying" ; timeout 5 yes > /dev/null ; } ; done ectool
// chargecontrol idle ectool chargecontrol normal

import * as d3 from 'd3';
import Dygraph from 'dygraphs';
import moment from 'moment';

const intervalMs = 100;

const downloadButton = document.getElementById(
  'downloadButton'
) as HTMLButtonElement;
const requestUSBButton = document.getElementById(
  'request-device'
) as HTMLButtonElement;
const requestSerialButton = document.getElementById(
  'requestSerialButton'
) as HTMLButtonElement;
const serial_output = document.getElementById(
  'serial_output'
) as HTMLDivElement;
const controlDiv = document.getElementById('controlDiv') as HTMLDivElement;
const selectDUTSerialButton = document.getElementById(
  'selectDUTSerialButton'
) as HTMLButtonElement;
const executeScriptButton = document.getElementById(
  'executeScriptButton'
) as HTMLButtonElement;
const messages = document.getElementById('messages') as HTMLUListElement;
const popupCloseButton = document.getElementById(
  'popup-close'
) as HTMLButtonElement;
const overlay = document.querySelector('#popup-overlay') as HTMLDivElement;

popupCloseButton.addEventListener('click', () => {
  overlay.classList.add('closed');
});

const encoder = new TextEncoder();
const decoder = new TextDecoder();

let DUTPort: SerialPort;
selectDUTSerialButton.addEventListener('click', async () => {
  DUTPort = await navigator.serial
    .requestPort({filters: [{usbVendorId: 0x18d1, usbProductId: 0x504a}]})
    .catch(e => {
      console.error(e);
      throw e;
    });
  await DUTPort.open({baudRate: 115200});
  let listItem = document.createElement('li');
  listItem.textContent = 'DUTPort is selected';
  messages.appendChild(listItem);
  const DUTReadable = DUTPort.readable;
  if (DUTReadable === null) return;
  const DUTReader = DUTReadable.getReader();
  listItem = document.createElement('li');
  messages.appendChild(listItem);
  DUTReader.read().then(function processText({done, value}): void {
    if (done) {
      console.log('Stream complete');
      return;
    }

    const chunk = decoder.decode(value, {stream: true});
    const chunk_split_list = chunk.split('\n');

    for (let i = 0; i < chunk_split_list.length - 1; i++) {
      listItem.textContent += chunk_split_list[i];
      listItem = document.createElement('li');
      messages.appendChild(listItem);
    }
    listItem.textContent += chunk_split_list[chunk_split_list.length - 1];
    messages.scrollTo(0, messages.scrollHeight);

    DUTReader.read().then(processText);
  });
});

const form = document.getElementById('form') as HTMLFormElement;
form.addEventListener('submit', async e => {
  e.preventDefault();

  if (DUTPort === undefined) {
    overlay.classList.remove('closed');
  } else {
    const input = document.getElementById('input') as HTMLInputElement | null;
    if (input === null) return;
    const DUTWritable = DUTPort.writable;
    if (DUTWritable === null) return;
    const DUTWriter = DUTWritable.getWriter();
    await DUTWriter.write(encoder.encode(input.value + '\n'));
    input.value = '';
    await DUTWriter.releaseLock();
  }
});

<<<<<<< HEAD
let powerData = [];
let g = new Dygraph('graph1', powerData, {});
=======
executeScriptButton.addEventListener('click', async () => {
  if (DUTPort === undefined) {
    overlay.classList.remove('closed');
  } else {
    // shell script
    const scripts = `#!/bin/bash -e
function workload () {
    ectool chargecontrol idle
    stress-ng -c 1 -t \\$1
    echo "workload"
}
echo "start"
workload 10 1> ./test_out.log 2> ./test_err.log
echo "end"\n`;
    const DUTWritable = DUTPort.writable;
    if (DUTWritable === null) return;
    const DUTWriter = DUTWritable.getWriter();
    await DUTWriter.write(encoder.encode('cat > ./example.sh << EOF\n'));
    await DUTWriter.write(encoder.encode(scripts));
    await DUTWriter.write(encoder.encode('EOF\n'));
    await DUTWriter.write(encoder.encode('bash ./example.sh\n'));
    DUTWriter.releaseLock();
  }
});

const powerData: Array<Array<Date | number>> = [];
const g = new Dygraph('graph', powerData, {});
>>>>>>> 9fb5c16e
const utf8decoder = new TextDecoder('utf-8');
let output = '';
let halt = false;

let currentData: Array<Array<Date | number>>;
function updateGraph(data: Array<Array<Date | number>>) {
  if (data !== undefined && data.length > 0) {
    const toolTip = document.querySelector('#tooltip');
    if (toolTip !== null) {
      toolTip.classList.add('hidden');
    }
  }
  currentData = data;
  g.updateOptions(
    {
      file: data,
      labels: ['t', 'ina0'],
      showRoller: true,
      ylabel: 'Power (mW)',
      legend: 'always',
      showRangeSelector: true,
      connectSeparatedPoints: true,
      underlayCallback: function (canvas, area, g) {
        canvas.fillStyle = 'rgba(255, 255, 102, 1.0)';

        function highlight_period(x_start: number, x_end: number) {
          const canvas_left_x = g.toDomXCoord(x_start);
          const canvas_right_x = g.toDomXCoord(x_end);
          const canvas_width = canvas_right_x - canvas_left_x;
          canvas.fillRect(canvas_left_x, area.y, canvas_width, area.h);
        }
        highlight_period(10, 10);
      },
    },
    false
  );
}

let inProgress = false;
function pushOutput(s: string) {
  output += s;

  const splitted = output.split('\n').filter(s => s.trim().length > 10);
  if (
    splitted.length > 0 &&
    splitted[splitted.length - 1].indexOf('Alert limit') >= 0
  ) {
    const powerString = splitted.find(s => s.startsWith('Power'));
    if (powerString === undefined) return;
    const power = parseInt(powerString.split('=>')[1].trim().split(' ')[0]);
    const e: Array<Date | number> = [new Date(), power];
    powerData.push(e);
    updateGraph(powerData);
    serial_output.innerText = output;
    output = '';
    inProgress = false;
  }
}

function kickWriteLoop(writeFn: (s: string) => Promise<void>) {
  const f = async () => {
    while (!halt) {
      if (inProgress) {
        console.error('previous request is in progress! skip...');
      } else {
        inProgress = true;
      }

      // ina 0 and 1 seems to be the same
      // ina 2 is something but not useful
      const cmd = 'ina 0\n';
      await writeFn(cmd);
      await new Promise(r => setTimeout(r, intervalMs));
    }
  };
  setTimeout(f, intervalMs);
}
async function readLoop(readFn: () => Promise<string>) {
  while (!halt) {
    try {
      const s = await readFn();
      if (s === '' || !s.length) {
        continue;
      }
      pushOutput(s);
    } catch (e) {
      // break the loop here because `disconnect` event is not called in Chrome
      // for some reason when the loop continues. And no need to throw error
      // here because it is thrown in readFn.
      break;
    }
  }
}

let device: USBDevice;
function closeUSBPort() {
  try {
    device.close();
  } catch (e) {
    console.error(e);
  }
  requestUSBButton.disabled = false;
}

let servoPort: SerialPort;
let servoReader: ReadableStreamDefaultReader;
function closeSerialPort() {
  servoReader.cancel();
  servoReader.releaseLock();
  try {
    servoPort.close();
  } catch (e) {
    console.error(e);
  }
  requestSerialButton.disabled = false;
}

function setupStartUSBButton() {
  const usb_interface = 0;
  const ep = usb_interface + 1;
  requestUSBButton.addEventListener('click', async () => {
    halt = false;
    try {
      device = await navigator.usb.requestDevice({
        filters: [
          {
            vendorId: 0x18d1 /* Google */,
            productId: 0x520d /* Servo v4p1 */,
          },
        ],
      });
    } catch (err) {
      console.error(`Error: ${err}`);
    }
    if (!device) {
      // device = null;
      return;
    }

    try {
      await device.open();
      requestUSBButton.disabled = true;
      await device.selectConfiguration(1);
      await device.claimInterface(usb_interface);
      kickWriteLoop(async s => {
        const data = new TextEncoder().encode(s);
        await device.transferOut(ep, data);
      });
      readLoop(async () => {
        try {
          const result = await device.transferIn(ep, 64);
          if (result.status === 'stall') {
            await device.clearHalt('in', ep);
            throw result;
          }
          const resultData = result.data;
          if (resultData === undefined) return '';
          const result_array = new Int8Array(resultData.buffer);
          return utf8decoder.decode(result_array);
        } catch (e) {
          // If halt is true, it's when the stop button is pressed. Therefore,
          // we can ignore the error.
          if (!halt) {
            console.error(e);
            throw e;
          }
          return '';
        }
      });
    } catch (err) {
      console.error(`Disconnected: ${err}`);
      requestUSBButton.disabled = false;
    }
  });
  window.addEventListener(
    'keydown',
    async event => {
      if (!device) {
        return;
      }
      let data;
      if (event.key.length === 1) {
        data = new Int8Array([event.key.charCodeAt(0)]);
      } else if (event.code === 'Enter') {
        data = new Uint8Array([0x0a]);
      } else {
        return;
      }
      await device.transferOut(ep, data);
    },
    true
  );
}
setupStartUSBButton();

requestSerialButton.addEventListener('click', async () => {
  halt = false;

  servoPort = await navigator.serial
    .requestPort({filters: [{usbVendorId: 0x18d1, usbProductId: 0x520d}]})
    .catch(e => {
      console.error(e);
      throw e;
    });
  await servoPort.open({baudRate: 115200});
  requestSerialButton.disabled = true;
  const servoWritable = servoPort.writable;
  if (servoWritable === null) return;
  const servoWriter = servoWritable.getWriter();
  await servoWriter.write(encoder.encode('help\n'));
  servoWriter.releaseLock();

  kickWriteLoop(async s => {
    const data = new TextEncoder().encode(s);
    const servoWritable = servoPort.writable;
    if (servoWritable === null) return;
    const servoWriter = servoWritable.getWriter();
    await servoWriter.write(data);
    servoWriter.releaseLock();
  });
  readLoop(async () => {
    const servoReadable = servoPort.readable;
    if (servoReadable === null) return '';
    servoReader = servoReadable.getReader();
    try {
      for (;;) {
        const {value, done} = await servoReader.read();
        if (done) {
          // |servoReader| has been canceled.
          servoReader.releaseLock();
          return '';
        }
        return utf8decoder.decode(value);
      }
    } catch (error) {
      servoReader.releaseLock();
      console.error(error);
      throw error;
    } finally {
      servoReader.releaseLock();
    }
  });
});

// `disconnect` event is fired when a USB device is disconnected.
// c.f. https://wicg.github.io/webusb/#disconnect (5.1. Events)
navigator.usb.addEventListener('disconnect', () => {
  if (requestUSBButton.disabled) {
    //  No need to call close() for the USB servoPort here because the
    //  specification says that
    // the servoPort will be closed automatically when a device is disconnected.
    halt = true;
    requestUSBButton.disabled = false;
    inProgress = false;
  }
});

// event when you disconnect serial servoPort
navigator.serial.addEventListener('disconnect', () => {
  if (requestSerialButton.disabled) {
    halt = true;
    inProgress = false;
    closeSerialPort();
  }
});

downloadButton.addEventListener('click', async () => {
  const dataStr =
    'data:text/json;charset=utf-8,' +
    encodeURIComponent(JSON.stringify({power: powerData}));
  const dlAnchorElem = document.getElementById('downloadAnchorElem');
  if (dlAnchorElem === null) return;
  dlAnchorElem.setAttribute('href', dataStr);
  dlAnchorElem.setAttribute('download', `power_${moment().format()}.json`);
  dlAnchorElem.click();
});

const haltButton = document.getElementById('haltButton') as HTMLButtonElement;
haltButton.addEventListener('click', () => {
  halt = true;
  if (requestUSBButton.disabled) {
    closeUSBPort();
  }
  if (requestSerialButton.disabled) {
    closeSerialPort();
  }
});

const ranges: Array<Array<number>> = [];
function paintHistogram(t0: number, t1: number) {
  // constants
  const xtick = 40;
  const boxWidth = 10;

  // setup a graph (drop if exists)
  const margin = {top: 60, right: 200, bottom: 0, left: 200};
  const area = d3.select('#d3area');
  const targetWidth =
    (area.node() as HTMLElement).getBoundingClientRect().width * 0.98;
  const targetHeight = 10000; // (area.node() as HTMLElement).getBoundingClientRect().height;
  const width = targetWidth - margin.left - margin.right;
  const svg = area
    .html('')
    .append('svg')
    .attr('height', targetHeight)
    .attr('width', targetWidth)
    .append('g')
    .attr('transform', 'translate(' + margin.left + ',' + margin.top + ')');

  // y axis and its label
  const dataAll: Array<number> = currentData.map(
    (e: Array<Date | number>) => e[1] as number
  );
  const dataMin = d3.min(dataAll);
  const dataMax = d3.max(dataAll);
  if (dataMin === undefined || dataMax === undefined) return;
  const ymin = dataMin - 1000;
  const ymax = dataMax + 1000;
  const y = d3.scaleLinear().domain([ymin, ymax]).range([0, width]);
  svg.append('g').call(d3.axisTop(y));
  svg
    .append('text')
    .attr('text-anchor', 'end')
    .attr('x', width)
    .attr('y', -margin.top / 2)
    .attr('stroke', '#fff')
    .text('Power (mW)');

  ranges.push([t0, t1]);

  for (let i = 0; i < ranges.length; i++) {
    // compute data and place of i-th series
    const left = ranges[i][0];
    const right = ranges[i][1];
    const points = currentData.filter(
      (e: Array<Date | number>) =>
        typeof e[0] !== 'number' &&
        left <= e[0].getTime() &&
        e[0].getTime() <= right
    );

    const data: Array<number> = points.map(
      (e: Array<Date | number>) => e[1] as number
    );
    const center = xtick * (i + 1);

    // Compute statistics
    const data_sorted = data.sort(d3.ascending);
    const q1 = d3.quantile(data_sorted, 0.25);
    const median = d3.quantile(data_sorted, 0.5);
    const q3 = d3.quantile(data_sorted, 0.75);
    if (q1 === undefined || q3 === undefined) return;
    if (median === undefined) return;
    const interQuantileRange = q3 - q1;
    const lowerFence = q1 - 1.5 * interQuantileRange;
    const upperFence = q3 + 1.5 * interQuantileRange;
    const minValue = d3.min(data);
    const maxValue = d3.max(data);
    const mean = d3.mean(data);
    if (minValue === undefined || maxValue === undefined || mean === undefined)
      return;

    // min, mean, max
    svg
      .append('line')
      .attr('y1', center)
      .attr('y2', center)
      .attr('x1', y(minValue))
      .attr('x2', y(maxValue))
      .style('stroke-dasharray', '3, 3')
      .attr('stroke', '#aaa');
    svg
      .selectAll('toto')
      .data([minValue, mean, maxValue])
      .enter()
      .append('line')
      .attr('y1', center - boxWidth)
      .attr('y2', center + boxWidth)
      .attr('x1', d => {
        return y(d);
      })
      .attr('x2', d => {
        return y(d);
      })
      .style('stroke-dasharray', '3, 3')
      .attr('stroke', '#aaa');

    // box and line
    svg
      .append('line')
      .attr('y1', center)
      .attr('y2', center)
      .attr('x1', y(lowerFence))
      .attr('x2', y(upperFence))
      .attr('stroke', '#fff');
    svg
      .append('rect')
      .attr('y', center - boxWidth / 2)
      .attr('x', y(q1))
      .attr('width', y(q3) - y(q1))
      .attr('height', boxWidth)
      .attr('stroke', '#fff')
      .style('fill', '#69b3a2');
    svg
      .selectAll('toto')
      .data([lowerFence, median, upperFence])
      .enter()
      .append('line')
      .attr('y1', center - boxWidth / 2)
      .attr('y2', center + boxWidth / 2)
      .attr('x1', d => {
        return y(d);
      })
      .attr('x2', d => {
        return y(d);
      })
      .attr('stroke', '#fff');

    svg
      .append('text')
      .attr('text-anchor', 'end')
      .attr('alignment-baseline', 'baseline')
      .attr('y', center - boxWidth / 4)
      .attr('x', 0)
      .attr('font-size', boxWidth)
      .attr('stroke', '#fff')
      .text(`${moment(left).format()}`);
    svg
      .append('text')
      .attr('text-anchor', 'end')
      .attr('alignment-baseline', 'hanging')
      .attr('y', center + boxWidth / 4)
      .attr('x', 0)
      .attr('font-size', boxWidth)
      .attr('stroke', '#fff')
      .text(`${moment(right).format()}`);

    svg
      .append('text')
      .attr('text-anchor', 'middle')
      .attr('alignment-baseline', 'baseline')
      .attr('y', center - boxWidth)
      .attr('x', y(mean))
      .attr('font-size', boxWidth)
      .attr('stroke', '#fff')
      .text(`mean:${mean | 0}`);

    svg
      .append('text')
      .attr('text-anchor', 'middle')
      .attr('alignment-baseline', 'hanging')
      .attr('y', center + boxWidth)
      .attr('x', y(median))
      .attr('font-size', boxWidth)
      .attr('stroke', '#fff')
      .text(`median:${median}`);

    svg
      .append('text')
      .attr('text-anchor', 'start')
      .attr('alignment-baseline', 'hanging')
      .attr('y', center + boxWidth)
      .attr('x', y(ymax))
      .attr('font-size', boxWidth)
      .attr('stroke', '#fff')
      .text(`N:${data.length}`);
  }
}

function setupAnalyze() {
  const button = document.createElement('button');
  button.innerText = 'Analyze displayed range';
  controlDiv.appendChild(button);
  button.addEventListener('click', () => {
    // https://dygraphs.com/jsdoc/symbols/Dygraph.html#xAxisRange
    const xrange = g.xAxisRange();
    console.log(g.xAxisExtremes());
    const left = xrange[0];
    const right = xrange[1];
    paintHistogram(left, right);
  });
}
setupAnalyze();

function setupDataLoad() {
  let noGraph = true;
  const handleFileSelect = (evt: DragEvent) => {
    evt.stopPropagation();
    evt.preventDefault();
    const eventDataTransfer = evt.dataTransfer;
    if (eventDataTransfer === null) return;
    const file = eventDataTransfer.files[0];
    if (file === undefined) {
      return;
    }
    const r = new FileReader();
    if (!noGraph) {
      const graphList = document.getElementById("graphList")
      const graphNum = graphList.getElementsByTagName("li").length
      const graphListItem = document.createElement("li");
      const graphContent = document.createElement("div");
      graphContent.id = "graph" + String(graphNum+1);
      graphListItem.appendChild(graphContent);
      graphList.appendChild(graphListItem);
      g = new Dygraph(graphContent.id, powerData, {});
      window.scrollTo(0, graphList.scrollHeight);
    }
    r.addEventListener('load', () => {
      const data = JSON.parse(r.result as string);
      const powerData = data.power.map((d: string) => [new Date(d[0]), d[1]]);
      updateGraph(powerData);
<<<<<<< HEAD
    })
    noGraph = false;
=======
    });
>>>>>>> 9fb5c16e
    r.readAsText(file);
  };

  const handleDragOver = (evt: DragEvent) => {
    evt.stopPropagation();
    evt.preventDefault();
    const eventDataTransfer = evt.dataTransfer;
    if (eventDataTransfer === null) return;
    eventDataTransfer.dropEffect = 'copy'; // Explicitly show this is a copy.
  };
  const dropZone = document.getElementById('dropZone');
  if (dropZone === null) return;
  dropZone.innerText = 'Drop .json here';
  dropZone.addEventListener('dragover', handleDragOver, false);
  dropZone.addEventListener('drop', handleFileSelect, false);
}
setupDataLoad();<|MERGE_RESOLUTION|>--- conflicted
+++ resolved
@@ -96,10 +96,6 @@
   }
 });
 
-<<<<<<< HEAD
-let powerData = [];
-let g = new Dygraph('graph1', powerData, {});
-=======
 executeScriptButton.addEventListener('click', async () => {
   if (DUTPort === undefined) {
     overlay.classList.remove('closed');
@@ -127,7 +123,6 @@
 
 const powerData: Array<Array<Date | number>> = [];
 const g = new Dygraph('graph', powerData, {});
->>>>>>> 9fb5c16e
 const utf8decoder = new TextDecoder('utf-8');
 let output = '';
 let halt = false;
@@ -639,12 +634,7 @@
       const data = JSON.parse(r.result as string);
       const powerData = data.power.map((d: string) => [new Date(d[0]), d[1]]);
       updateGraph(powerData);
-<<<<<<< HEAD
-    })
-    noGraph = false;
-=======
     });
->>>>>>> 9fb5c16e
     r.readAsText(file);
   };
 
